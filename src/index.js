// try {
//     const reloader = require('electron-reloader');
//     reloader(module, {
//     });
// } catch (err) {
// }

require('dotenv').config();

if (require('electron-squirrel-startup')) {
    process.exit(0);
}

const { app, BrowserWindow, shell, ipcMain, dialog, desktopCapturer, session } = require('electron');
const { createWindows } = require('./electron/windowManager.js');
const ListenService = require('./features/listen/listenService');
const { initializeFirebase } = require('./common/services/firebaseClient');
const databaseInitializer = require('./common/services/databaseInitializer');
const authService = require('./common/services/authService');
const path = require('node:path');
const express = require('express');
const fetch = require('node-fetch');
const { autoUpdater } = require('electron-updater');
const { EventEmitter } = require('events');
const askService = require('./features/ask/askService');
const settingsService = require('./features/settings/settingsService');
const sessionRepository = require('./common/repositories/session');
const ModelStateService = require('./common/services/modelStateService');

const eventBridge = new EventEmitter();
let WEB_PORT = 3000;

const listenService = new ListenService();
// Make listenService globally accessible so other modules (e.g., windowManager, askService) can reuse the same instance
global.listenService = listenService;

//////// after_modelStateService ////////
const modelStateService = new ModelStateService(authService);
global.modelStateService = modelStateService;
//////// after_modelStateService ////////

// Native deep link handling - cross-platform compatible
let pendingDeepLinkUrl = null;

function setupProtocolHandling() {
    // Protocol registration - must be done before app is ready
    try {
        if (!app.isDefaultProtocolClient('pickleglass')) {
            const success = app.setAsDefaultProtocolClient('pickleglass');
            if (success) {
                console.log('[Protocol] Successfully set as default protocol client for pickleglass://');
            } else {
                console.warn('[Protocol] Failed to set as default protocol client - this may affect deep linking');
            }
        } else {
            console.log('[Protocol] Already registered as default protocol client for pickleglass://');
        }
    } catch (error) {
        console.error('[Protocol] Error during protocol registration:', error);
    }

    // Handle protocol URLs on Windows/Linux
    app.on('second-instance', (event, commandLine, workingDirectory) => {
        console.log('[Protocol] Second instance command line:', commandLine);
        
        focusMainWindow();
        
        let protocolUrl = null;
        
        // Search through all command line arguments for a valid protocol URL
        for (const arg of commandLine) {
            if (arg && typeof arg === 'string' && arg.startsWith('pickleglass://')) {
                // Clean up the URL by removing problematic characters
                const cleanUrl = arg.replace(/[\\₩]/g, '');
                
                // Additional validation for Windows
                if (process.platform === 'win32') {
                    // On Windows, ensure the URL doesn't contain file path indicators
                    if (!cleanUrl.includes(':') || cleanUrl.indexOf('://') === cleanUrl.lastIndexOf(':')) {
                        protocolUrl = cleanUrl;
                        break;
                    }
                } else {
                    protocolUrl = cleanUrl;
                    break;
                }
            }
        }
        
        if (protocolUrl) {
            console.log('[Protocol] Valid URL found from second instance:', protocolUrl);
            handleCustomUrl(protocolUrl);
        } else {
            console.log('[Protocol] No valid protocol URL found in command line arguments');
            console.log('[Protocol] Command line args:', commandLine);
        }
    });

    // Handle protocol URLs on macOS
    app.on('open-url', (event, url) => {
        event.preventDefault();
        console.log('[Protocol] Received URL via open-url:', url);
        
        if (!url || !url.startsWith('pickleglass://')) {
            console.warn('[Protocol] Invalid URL format:', url);
            return;
        }

        if (app.isReady()) {
            handleCustomUrl(url);
        } else {
            pendingDeepLinkUrl = url;
            console.log('[Protocol] App not ready, storing URL for later');
        }
    });
}

function focusMainWindow() {
    const { windowPool } = require('./electron/windowManager');
    if (windowPool) {
        const header = windowPool.get('header');
        if (header && !header.isDestroyed()) {
            if (header.isMinimized()) header.restore();
            header.focus();
            return true;
        }
    }
    
    // Fallback: focus any available window
    const windows = BrowserWindow.getAllWindows();
    if (windows.length > 0) {
        const mainWindow = windows[0];
        if (!mainWindow.isDestroyed()) {
            if (mainWindow.isMinimized()) mainWindow.restore();
            mainWindow.focus();
            return true;
        }
    }
    
    return false;
}

if (process.platform === 'win32') {
    for (const arg of process.argv) {
        if (arg && typeof arg === 'string' && arg.startsWith('pickleglass://')) {
            // Clean up the URL by removing problematic characters (korean characters issue...)
            const cleanUrl = arg.replace(/[\\₩]/g, '');
            
            if (!cleanUrl.includes(':') || cleanUrl.indexOf('://') === cleanUrl.lastIndexOf(':')) {
                console.log('[Protocol] Found protocol URL in initial arguments:', cleanUrl);
                pendingDeepLinkUrl = cleanUrl;
                break;
            }
        }
    }
    
    console.log('[Protocol] Initial process.argv:', process.argv);
}

const gotTheLock = app.requestSingleInstanceLock();
if (!gotTheLock) {
    app.quit();
    process.exit(0);
}

// setup protocol after single instance lock
setupProtocolHandling();

app.whenReady().then(async () => {

    // Setup native loopback audio capture for Windows
    session.defaultSession.setDisplayMediaRequestHandler((request, callback) => {
        desktopCapturer.getSources({ types: ['screen'] }).then((sources) => {
            // Grant access to the first screen found with loopback audio
            callback({ video: sources[0], audio: 'loopback' });
        }).catch((error) => {
            console.error('Failed to get desktop capturer sources:', error);
            callback({});
        });
    });

    // Initialize core services
    initializeFirebase();
    
<<<<<<< HEAD
    databaseInitializer.initialize()
        .then(() => {
            console.log('>>> [index.js] Database initialized successfully');
            
            // Clean up zombie sessions from previous runs first
            sessionRepository.endAllActiveSessions();

            authService.initialize();
            //////// after_modelStateService ////////
            modelStateService.initialize();
            //////// after_modelStateService ////////
            listenService.setupIpcHandlers();
            askService.initialize();
            settingsService.initialize();
            setupGeneralIpcHandlers();
        })
        .catch(err => {
            console.error('>>> [index.js] Database initialization failed - some features may not work', err);
        });
=======
    try {
        await databaseInitializer.initialize();
        console.log('>>> [index.js] Database initialized successfully');
        
        // Clean up zombie sessions from previous runs first
        sessionRepository.endAllActiveSessions();

        authService.initialize();
        listenService.setupIpcHandlers();
        askService.initialize();
        settingsService.initialize();
        setupGeneralIpcHandlers();

        // Start web server and create windows ONLY after all initializations are successful
        WEB_PORT = await startWebStack();
        console.log('Web front-end listening on', WEB_PORT);
        
        createWindows();
>>>>>>> 17557053

    } catch (err) {
        console.error('>>> [index.js] Database initialization failed - some features may not work', err);
        // Optionally, show an error dialog to the user
        dialog.showErrorBox(
            'Application Error',
            'A critical error occurred during startup. Some features might be disabled. Please restart the application.'
        );
    }

    initAutoUpdater();

    // Process any pending deep link after everything is initialized
    if (pendingDeepLinkUrl) {
        console.log('[Protocol] Processing pending URL:', pendingDeepLinkUrl);
        handleCustomUrl(pendingDeepLinkUrl);
        pendingDeepLinkUrl = null;
    }
});

app.on('window-all-closed', () => {
    listenService.stopMacOSAudioCapture();
    if (process.platform !== 'darwin') {
        app.quit();
    }
});

app.on('before-quit', async () => {
    console.log('[Shutdown] App is about to quit.');
    listenService.stopMacOSAudioCapture();
    await sessionRepository.endAllActiveSessions();
    databaseInitializer.close();
});

app.on('activate', () => {
    if (BrowserWindow.getAllWindows().length === 0) {
        createWindows();
    }
});

function setupGeneralIpcHandlers() {
    const userRepository = require('./common/repositories/user');
    const presetRepository = require('./common/repositories/preset');

    ipcMain.handle('save-api-key', (event, apiKey) => {
        try {
            userRepository.saveApiKey(apiKey, authService.getCurrentUserId());
            BrowserWindow.getAllWindows().forEach(win => {
                win.webContents.send('api-key-updated');
            });
            return { success: true };
        } catch (error) {
            console.error('IPC: Failed to save API key:', error);
            return { success: false, error: error.message };
        }
    });

    ipcMain.handle('get-user-presets', () => {
        return presetRepository.getPresets(authService.getCurrentUserId());
    });

    ipcMain.handle('get-preset-templates', () => {
        return presetRepository.getPresetTemplates();
    });

    ipcMain.handle('start-firebase-auth', async () => {
        try {
            const authUrl = `http://localhost:${WEB_PORT}/login?mode=electron`;
            console.log(`[Auth] Opening Firebase auth URL in browser: ${authUrl}`);
            await shell.openExternal(authUrl);
            return { success: true };
        } catch (error) {
            console.error('[Auth] Failed to open Firebase auth URL:', error);
            return { success: false, error: error.message };
        }
    });

    ipcMain.handle('get-web-url', () => {
        return process.env.pickleglass_WEB_URL || 'http://localhost:3000';
    });

    ipcMain.handle('get-current-user', () => {
        return authService.getCurrentUser();
    });

    // --- Web UI Data Handlers (New) ---
    setupWebDataHandlers();
}

function setupWebDataHandlers() {
    const sessionRepository = require('./common/repositories/session');
    const sttRepository = require('./features/listen/stt/repositories');
    const summaryRepository = require('./features/listen/summary/repositories');
    const askRepository = require('./features/ask/repositories');
    const userRepository = require('./common/repositories/user');
    const presetRepository = require('./common/repositories/preset');

    const handleRequest = (channel, responseChannel, payload) => {
        let result;
        const currentUserId = authService.getCurrentUserId();
        try {
            switch (channel) {
                // SESSION
                case 'get-sessions':
                    result = sessionRepository.getAllByUserId(currentUserId);
                    break;
                case 'get-session-details':
                    const session = sessionRepository.getById(payload);
                    if (!session) {
                        result = null;
                        break;
                    }
                    const transcripts = sttRepository.getAllTranscriptsBySessionId(payload);
                    const ai_messages = askRepository.getAllAiMessagesBySessionId(payload);
                    const summary = summaryRepository.getSummaryBySessionId(payload);
                    result = { session, transcripts, ai_messages, summary };
                    break;
                case 'delete-session':
                    result = sessionRepository.deleteWithRelatedData(payload);
                    break;
                case 'create-session':
                    const id = sessionRepository.create(currentUserId, 'ask');
                    if (payload.title) {
                        sessionRepository.updateTitle(id, payload.title);
                    }
                    result = { id };
                    break;
                
                // USER
                case 'get-user-profile':
                    result = userRepository.getById(currentUserId);
                    break;
                case 'update-user-profile':
                    result = userRepository.update({ uid: currentUserId, ...payload });
                    break;
                case 'find-or-create-user':
                    result = userRepository.findOrCreate(payload);
                    break;
                case 'save-api-key':
                    result = userRepository.saveApiKey(payload, currentUserId);
                    break;
                case 'check-api-key-status':
                    const user = userRepository.getById(currentUserId);
                    result = { hasApiKey: !!user?.api_key && user.api_key.length > 0 };
                    break;
                case 'delete-account':
                    result = userRepository.deleteById(currentUserId);
                    break;

                // PRESET
                case 'get-presets':
                    result = presetRepository.getPresets(currentUserId);
                    break;
                case 'create-preset':
                    result = presetRepository.create({ ...payload, uid: currentUserId });
                    settingsService.notifyPresetUpdate('created', result.id, payload.title);
                    break;
                case 'update-preset':
                    result = presetRepository.update(payload.id, payload.data, currentUserId);
                    settingsService.notifyPresetUpdate('updated', payload.id, payload.data.title);
                    break;
                case 'delete-preset':
                    result = presetRepository.delete(payload, currentUserId);
                    settingsService.notifyPresetUpdate('deleted', payload);
                    break;
                
                // BATCH
                case 'get-batch-data':
                    const includes = payload ? payload.split(',').map(item => item.trim()) : ['profile', 'presets', 'sessions'];
                    const batchResult = {};
            
                    if (includes.includes('profile')) {
                        batchResult.profile = userRepository.getById(currentUserId);
                    }
                    if (includes.includes('presets')) {
                        batchResult.presets = presetRepository.getPresets(currentUserId);
                    }
                    if (includes.includes('sessions')) {
                        batchResult.sessions = sessionRepository.getAllByUserId(currentUserId);
                    }
                    result = batchResult;
                    break;

                default:
                    throw new Error(`Unknown web data channel: ${channel}`);
            }
            eventBridge.emit(responseChannel, { success: true, data: result });
        } catch (error) {
            console.error(`Error handling web data request for ${channel}:`, error);
            eventBridge.emit(responseChannel, { success: false, error: error.message });
        }
    };
    
    eventBridge.on('web-data-request', handleRequest);
}

async function handleCustomUrl(url) {
    try {
        console.log('[Custom URL] Processing URL:', url);
        
        // Validate and clean URL
        if (!url || typeof url !== 'string' || !url.startsWith('pickleglass://')) {
            console.error('[Custom URL] Invalid URL format:', url);
            return;
        }
        
        // Clean up URL by removing problematic characters
        const cleanUrl = url.replace(/[\\₩]/g, '');
        
        // Additional validation
        if (cleanUrl !== url) {
            console.log('[Custom URL] Cleaned URL from:', url, 'to:', cleanUrl);
            url = cleanUrl;
        }
        
        const urlObj = new URL(url);
        const action = urlObj.hostname;
        const params = Object.fromEntries(urlObj.searchParams);
        
        console.log('[Custom URL] Action:', action, 'Params:', params);

        switch (action) {
            case 'login':
            case 'auth-success':
                await handleFirebaseAuthCallback(params);
                break;
            case 'personalize':
                handlePersonalizeFromUrl(params);
                break;
            default:
                const { windowPool } = require('./electron/windowManager');
                const header = windowPool.get('header');
                if (header) {
                    if (header.isMinimized()) header.restore();
                    header.focus();
                    
                    const targetUrl = `http://localhost:${WEB_PORT}/${action}`;
                    console.log(`[Custom URL] Navigating webview to: ${targetUrl}`);
                    header.webContents.loadURL(targetUrl);
                }
        }

    } catch (error) {
        console.error('[Custom URL] Error parsing URL:', error);
    }
}

async function handleFirebaseAuthCallback(params) {
    const userRepository = require('./common/repositories/user');
    const { token: idToken } = params;

    if (!idToken) {
        console.error('[Auth] Firebase auth callback is missing ID token.');
        // No need to send IPC, the UI won't transition without a successful auth state change.
        return;
    }

    console.log('[Auth] Received ID token from deep link, exchanging for custom token...');

    try {
        const functionUrl = 'https://us-west1-pickle-3651a.cloudfunctions.net/pickleGlassAuthCallback';
        const response = await fetch(functionUrl, {
            method: 'POST',
            headers: { 'Content-Type': 'application/json' },
            body: JSON.stringify({ token: idToken })
        });

        const data = await response.json();

        if (!response.ok || !data.success) {
            throw new Error(data.error || 'Failed to exchange token.');
        }

        const { customToken, user } = data;
        console.log('[Auth] Successfully received custom token for user:', user.uid);

        const firebaseUser = {
            uid: user.uid,
            email: user.email || 'no-email@example.com',
            displayName: user.name || 'User',
            photoURL: user.picture
        };

        // 1. Sync user data to local DB
        userRepository.findOrCreate(firebaseUser);
        console.log('[Auth] User data synced with local DB.');

        // 2. Sign in using the authService in the main process
        await authService.signInWithCustomToken(customToken);
        console.log('[Auth] Main process sign-in initiated. Waiting for onAuthStateChanged...');

        // 3. Focus the app window
        const { windowPool } = require('./electron/windowManager');
        const header = windowPool.get('header');
        if (header) {
            if (header.isMinimized()) header.restore();
            header.focus();
        } else {
            console.error('[Auth] Header window not found after auth callback.');
        }
        
    } catch (error) {
        console.error('[Auth] Error during custom token exchange or sign-in:', error);
        // The UI will not change, and the user can try again.
        // Optionally, send a generic error event to the renderer.
        const { windowPool } = require('./electron/windowManager');
        const header = windowPool.get('header');
        if (header) {
            header.webContents.send('auth-failed', { message: error.message });
        }
    }
}

function handlePersonalizeFromUrl(params) {
    console.log('[Custom URL] Personalize params:', params);
    
    const { windowPool } = require('./electron/windowManager');
    const header = windowPool.get('header');
    
    if (header) {
        if (header.isMinimized()) header.restore();
        header.focus();
        
        const personalizeUrl = `http://localhost:${WEB_PORT}/settings`;
        console.log(`[Custom URL] Navigating to personalize page: ${personalizeUrl}`);
        header.webContents.loadURL(personalizeUrl);
        
        BrowserWindow.getAllWindows().forEach(win => {
            win.webContents.send('enter-personalize-mode', {
                message: 'Personalization mode activated',
                params: params
            });
        });
    } else {
        console.error('[Custom URL] Header window not found for personalize');
    }
}


async function startWebStack() {
  console.log('NODE_ENV =', process.env.NODE_ENV); 
  const isDev = !app.isPackaged;

  const getAvailablePort = () => {
    return new Promise((resolve, reject) => {
      const server = require('net').createServer();
      server.listen(0, (err) => {
        if (err) reject(err);
        const port = server.address().port;
        server.close(() => resolve(port));
      });
    });
  };

  const apiPort = await getAvailablePort();
  const frontendPort = await getAvailablePort();

  console.log(`🔧 Allocated ports: API=${apiPort}, Frontend=${frontendPort}`);

  process.env.pickleglass_API_PORT = apiPort.toString();
  process.env.pickleglass_API_URL = `http://localhost:${apiPort}`;
  process.env.pickleglass_WEB_PORT = frontendPort.toString();
  process.env.pickleglass_WEB_URL = `http://localhost:${frontendPort}`;

  console.log(`🌍 Environment variables set:`, {
    pickleglass_API_URL: process.env.pickleglass_API_URL,
    pickleglass_WEB_URL: process.env.pickleglass_WEB_URL
  });

  const createBackendApp = require('../pickleglass_web/backend_node');
  const nodeApi = createBackendApp(eventBridge);

  const staticDir = app.isPackaged
    ? path.join(process.resourcesPath, 'out')
    : path.join(__dirname, '..', 'pickleglass_web', 'out');

  const fs = require('fs');

  if (!fs.existsSync(staticDir)) {
    console.error(`============================================================`);
    console.error(`[ERROR] Frontend build directory not found!`);
    console.error(`Path: ${staticDir}`);
    console.error(`Please run 'npm run build' inside the 'pickleglass_web' directory first.`);
    console.error(`============================================================`);
    app.quit();
    return;
  }

  const runtimeConfig = {
    API_URL: `http://localhost:${apiPort}`,
    WEB_URL: `http://localhost:${frontendPort}`,
    timestamp: Date.now()
  };
  
  // 쓰기 가능한 임시 폴더에 런타임 설정 파일 생성
  const tempDir = app.getPath('temp');
  const configPath = path.join(tempDir, 'runtime-config.json');
  fs.writeFileSync(configPath, JSON.stringify(runtimeConfig, null, 2));
  console.log(`📝 Runtime config created in temp location: ${configPath}`);

  const frontSrv = express();
  
  // 프론트엔드에서 /runtime-config.json을 요청하면 임시 폴더의 파일을 제공
  frontSrv.get('/runtime-config.json', (req, res) => {
    res.sendFile(configPath);
  });

  frontSrv.use((req, res, next) => {
    if (req.path.indexOf('.') === -1 && req.path !== '/') {
      const htmlPath = path.join(staticDir, req.path + '.html');
      if (fs.existsSync(htmlPath)) {
        return res.sendFile(htmlPath);
      }
    }
    next();
  });
  
  frontSrv.use(express.static(staticDir));
  
  const frontendServer = await new Promise((resolve, reject) => {
    const server = frontSrv.listen(frontendPort, '127.0.0.1', () => resolve(server));
    server.on('error', reject);
    app.once('before-quit', () => server.close());
  });

  console.log(`✅ Frontend server started on http://localhost:${frontendPort}`);

  const apiSrv = express();
  apiSrv.use(nodeApi);

  const apiServer = await new Promise((resolve, reject) => {
    const server = apiSrv.listen(apiPort, '127.0.0.1', () => resolve(server));
    server.on('error', reject);
    app.once('before-quit', () => server.close());
  });

  console.log(`✅ API server started on http://localhost:${apiPort}`);

  console.log(`🚀 All services ready:`);
  console.log(`   Frontend: http://localhost:${frontendPort}`);
  console.log(`   API:      http://localhost:${apiPort}`);

  return frontendPort;
}

// Auto-update initialization
function initAutoUpdater() {
    try {
        // Skip auto-updater in development mode
        if (!app.isPackaged) {
            console.log('[AutoUpdater] Skipped in development (app is not packaged)');
            return;
        }

        autoUpdater.setFeedURL({
            provider: 'github',
            owner: 'pickle-com',
            repo: 'glass',
        });

        // Immediately check for updates & notify
        autoUpdater.checkForUpdatesAndNotify()
            .catch(err => {
                console.error('[AutoUpdater] Error checking for updates:', err);
            });

        autoUpdater.on('checking-for-update', () => {
            console.log('[AutoUpdater] Checking for updates…');
        });

        autoUpdater.on('update-available', (info) => {
            console.log('[AutoUpdater] Update available:', info.version);
        });

        autoUpdater.on('update-not-available', () => {
            console.log('[AutoUpdater] Application is up-to-date');
        });

        autoUpdater.on('error', (err) => {
            console.error('[AutoUpdater] Error while updating:', err);
        });

        autoUpdater.on('update-downloaded', (info) => {
            console.log(`[AutoUpdater] Update downloaded: ${info.version}`);

            const dialogOpts = {
                type: 'info',
                buttons: ['Install now', 'Install on next launch'],
                title: 'Update Available',
                message: 'A new version of Glass is ready to be installed.',
                defaultId: 0,
                cancelId: 1
            };

            dialog.showMessageBox(dialogOpts).then((returnValue) => {
                // returnValue.response 0 is for 'Install Now'
                if (returnValue.response === 0) {
                    autoUpdater.quitAndInstall();
                }
            });
        });
    } catch (e) {
        console.error('[AutoUpdater] Failed to initialise:', e);
    }
}<|MERGE_RESOLUTION|>--- conflicted
+++ resolved
@@ -182,13 +182,12 @@
     // Initialize core services
     initializeFirebase();
     
-<<<<<<< HEAD
-    databaseInitializer.initialize()
-        .then(() => {
-            console.log('>>> [index.js] Database initialized successfully');
-            
-            // Clean up zombie sessions from previous runs first
-            sessionRepository.endAllActiveSessions();
+    try {
+        await databaseInitializer.initialize();
+        console.log('>>> [index.js] Database initialized successfully');
+        
+        // Clean up zombie sessions from previous runs first
+        sessionRepository.endAllActiveSessions();
 
             authService.initialize();
             //////// after_modelStateService ////////
@@ -202,26 +201,12 @@
         .catch(err => {
             console.error('>>> [index.js] Database initialization failed - some features may not work', err);
         });
-=======
-    try {
-        await databaseInitializer.initialize();
-        console.log('>>> [index.js] Database initialized successfully');
-        
-        // Clean up zombie sessions from previous runs first
-        sessionRepository.endAllActiveSessions();
-
-        authService.initialize();
-        listenService.setupIpcHandlers();
-        askService.initialize();
-        settingsService.initialize();
-        setupGeneralIpcHandlers();
 
         // Start web server and create windows ONLY after all initializations are successful
         WEB_PORT = await startWebStack();
         console.log('Web front-end listening on', WEB_PORT);
         
         createWindows();
->>>>>>> 17557053
 
     } catch (err) {
         console.error('>>> [index.js] Database initialization failed - some features may not work', err);
