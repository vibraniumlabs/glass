const { BrowserWindow, globalShortcut, ipcMain, screen, app, shell, desktopCapturer } = require('electron');
const WindowLayoutManager = require('./windowLayoutManager');
const SmoothMovementManager = require('./smoothMovementManager');
const liquidGlass = require('electron-liquid-glass');
const path = require('node:path');
const fs = require('node:fs');
const os = require('os');
const util = require('util');
const execFile = util.promisify(require('child_process').execFile);
const sharp = require('sharp');
const authService = require('../common/services/authService');
const systemSettingsRepository = require('../common/repositories/systemSettings');
const userRepository = require('../common/repositories/user');
const fetch = require('node-fetch');

const isLiquidGlassSupported = () => {
    if (process.platform !== 'darwin') {
        return false;
    }
    const majorVersion = parseInt(os.release().split('.')[0], 10);
    return majorVersion >= 26; // macOS 26+ (Darwin 25+)
};
const shouldUseLiquidGlass = isLiquidGlassSupported();

let isContentProtectionOn = true;
let currentDisplayId = null;

let mouseEventsIgnored = false;
let lastVisibleWindows = new Set(['header']);
const HEADER_HEIGHT = 47;
const DEFAULT_WINDOW_WIDTH = 353;

let currentHeaderState = 'apikey';
const windowPool = new Map();
let fixedYPosition = 0;
let lastScreenshot = null;

let settingsHideTimer = null;

let selectedCaptureSourceId = null;

let layoutManager = null;
function updateLayout() {
    if (layoutManager) {
        layoutManager.updateLayout();
    }
}

let movementManager = null;

let storedProvider = 'openai';

const featureWindows = ['listen','ask','settings'];
function isAllowed(name) {
    if (name === 'header') return true;
    return featureWindows.includes(name) && currentHeaderState === 'main';
}

function createFeatureWindows(header) {
    if (windowPool.has('listen')) return;

    const commonChildOptions = {
        parent: header,
        show: false,
        frame: false,
        transparent: true,
        vibrancy: false,
        hasShadow: false,
        skipTaskbar: true,
        hiddenInMissionControl: true,
        resizable: false,
        webPreferences: { nodeIntegration: true, contextIsolation: false },
    };

    // listen
    const listen = new BrowserWindow({
        ...commonChildOptions, width:400,minWidth:400,maxWidth:400,
        maxHeight:700,
    });
    listen.setContentProtection(isContentProtectionOn);
    listen.setVisibleOnAllWorkspaces(true,{visibleOnFullScreen:true});
    listen.setWindowButtonVisibility(false);
    const listenLoadOptions = { query: { view: 'listen' } };
    if (!shouldUseLiquidGlass) {
        listen.loadFile(path.join(__dirname, '../app/content.html'), listenLoadOptions);
    }
    else {
        listenLoadOptions.query.glass = 'true';
        listen.loadFile(path.join(__dirname, '../app/content.html'), listenLoadOptions);
        listen.webContents.once('did-finish-load', () => {
            const viewId = liquidGlass.addView(listen.getNativeWindowHandle(), {
                cornerRadius: 12,
                tintColor: '#FF00001A', // Red tint
                opaque: false, 
            });
            if (viewId !== -1) {
                liquidGlass.unstable_setVariant(viewId, 2);
                // liquidGlass.unstable_setScrim(viewId, 1);
                // liquidGlass.unstable_setSubdued(viewId, 1);
            }
        });
    }


    windowPool.set('listen', listen);

    // ask
    const ask = new BrowserWindow({ ...commonChildOptions, width:600 });
    ask.setContentProtection(isContentProtectionOn);
    ask.setVisibleOnAllWorkspaces(true,{visibleOnFullScreen:true});
    ask.setWindowButtonVisibility(false);
    const askLoadOptions = { query: { view: 'ask' } };
    if (!shouldUseLiquidGlass) {
        ask.loadFile(path.join(__dirname, '../app/content.html'), askLoadOptions);
    }
    else {
        askLoadOptions.query.glass = 'true';
        ask.loadFile(path.join(__dirname, '../app/content.html'), askLoadOptions);
        ask.webContents.once('did-finish-load', () => {
            const viewId = liquidGlass.addView(ask.getNativeWindowHandle(), {
                cornerRadius: 12,
                tintColor: '#FF00001A', // Red tint
                opaque: false, 
            });
            if (viewId !== -1) {
                liquidGlass.unstable_setVariant(viewId, 2);
                // liquidGlass.unstable_setScrim(viewId, 1);
                // liquidGlass.unstable_setSubdued(viewId, 1);
            }
        });
    }

    ask.on('blur',()=>ask.webContents.send('window-blur'));
    
    // Open DevTools in development
    if (!app.isPackaged) {
        ask.webContents.openDevTools({ mode: 'detach' });
    }
    windowPool.set('ask', ask);

    // settings
    const settings = new BrowserWindow({ ...commonChildOptions, width:240, maxHeight:350, parent:undefined });
    settings.setContentProtection(isContentProtectionOn);
    settings.setVisibleOnAllWorkspaces(true,{visibleOnFullScreen:true});
<<<<<<< HEAD
    settings.setWindowButtonVisibility(false);
    const settingsLoadOptions = { query: { view: 'customize' } };
    if (!shouldUseLiquidGlass) {
        settings.loadFile(path.join(__dirname,'../app/content.html'), settingsLoadOptions)
            .catch(console.error);
    }
    else {
        settingsLoadOptions.query.glass = 'true';
        settings.loadFile(path.join(__dirname,'../app/content.html'), settingsLoadOptions)
            .catch(console.error);
        settings.webContents.once('did-finish-load', () => {
            const viewId = liquidGlass.addView(settings.getNativeWindowHandle(), {
                cornerRadius: 12,
                tintColor: '#FF00001A', // Red tint
                opaque: false, 
            });
            if (viewId !== -1) {
                liquidGlass.unstable_setVariant(viewId, 2);
                // liquidGlass.unstable_setScrim(viewId, 1);
                // liquidGlass.unstable_setSubdued(viewId, 1);
            }
        });
    }
    windowPool.set('settings', settings);   
=======
    settings.loadFile(path.join(__dirname,'../app/content.html'),{query:{view:'settings'}})
    .catch(console.error);
    windowPool.set('settings', settings);
>>>>>>> a6ee8c40
}

function destroyFeatureWindows() {
    if (settingsHideTimer) {
        clearTimeout(settingsHideTimer);
        settingsHideTimer = null;
    }
    featureWindows.forEach(name=>{
        const win = windowPool.get(name);
        if (win && !win.isDestroyed()) win.destroy();
        windowPool.delete(name);
    });
}


function getCurrentDisplay(window) {
    if (!window || window.isDestroyed()) return screen.getPrimaryDisplay();

    const windowBounds = window.getBounds();
    const windowCenter = {
        x: windowBounds.x + windowBounds.width / 2,
        y: windowBounds.y + windowBounds.height / 2,
    };

    return screen.getDisplayNearestPoint(windowCenter);
}

function getDisplayById(displayId) {
    const displays = screen.getAllDisplays();
    return displays.find(d => d.id === displayId) || screen.getPrimaryDisplay();
}



function toggleAllWindowsVisibility(movementManager) {
    const header = windowPool.get('header');
    if (!header) return;

    if (header.isVisible()) {
        console.log('[Visibility] Smart hiding - calculating nearest edge');

        const headerBounds = header.getBounds();
        const display = screen.getPrimaryDisplay();
        const { width: screenWidth, height: screenHeight } = display.workAreaSize;

        const centerX = headerBounds.x + headerBounds.width / 2;
        const centerY = headerBounds.y + headerBounds.height / 2;

        const distances = {
            top: centerY,
            bottom: screenHeight - centerY,
            left: centerX,
            right: screenWidth - centerX,
        };

        const nearestEdge = Object.keys(distances).reduce((nearest, edge) => (distances[edge] < distances[nearest] ? edge : nearest));

        console.log(`[Visibility] Nearest edge: ${nearestEdge} (distance: ${distances[nearestEdge].toFixed(1)}px)`);

        lastVisibleWindows.clear();
        lastVisibleWindows.add('header');

        windowPool.forEach((win, name) => {
            if (win.isVisible()) {
                lastVisibleWindows.add(name);
                if (name !== 'header') {
                    win.webContents.send('window-hide-animation');
                    setTimeout(() => {
                        if (!win.isDestroyed()) {
                            win.hide();
                        }
                    }, 200);
                }
            }
        });

        console.log('[Visibility] Visible windows before hide:', Array.from(lastVisibleWindows));

        movementManager.hideToEdge(nearestEdge, () => {
            header.hide();
            console.log('[Visibility] Smart hide completed');
        });
    } else {
        console.log('[Visibility] Smart showing from hidden position');
        console.log('[Visibility] Restoring windows:', Array.from(lastVisibleWindows));

        header.show();

        movementManager.showFromEdge(() => {
            lastVisibleWindows.forEach(name => {
                if (name === 'header') return;
                const win = windowPool.get(name);
                if (win && !win.isDestroyed()) {
                    win.show();
                    win.webContents.send('window-show-animation');
                }
            });

            setImmediate(updateLayout);
            setTimeout(updateLayout, 120);

            console.log('[Visibility] Smart show completed');
        });
    }
}


function createWindows() {
    const primaryDisplay = screen.getPrimaryDisplay();
    const { y: workAreaY, width: screenWidth } = primaryDisplay.workArea;

    const initialX = Math.round((screenWidth - DEFAULT_WINDOW_WIDTH) / 2);
    const initialY = workAreaY + 21;
    movementManager = new SmoothMovementManager(windowPool, getDisplayById, getCurrentDisplay, updateLayout);
    
    const header = new BrowserWindow({
        width: DEFAULT_WINDOW_WIDTH,
        height: HEADER_HEIGHT,
        x: initialX,
        y: initialY,
        frame: false,
        transparent: true,
        vibrancy: false,
        alwaysOnTop: true,
        skipTaskbar: true,
        hiddenInMissionControl: true,
        resizable: false,
        focusable: true,
        acceptFirstMouse: true,
        webPreferences: {
            nodeIntegration: true,
            contextIsolation: false,
            backgroundThrottling: false,
            webSecurity: false,
        },
    });
    header.setWindowButtonVisibility(false);
    const headerLoadOptions = {};
    if (!shouldUseLiquidGlass) {
        header.loadFile(path.join(__dirname, '../app/header.html'), headerLoadOptions);
    }
    else {
        headerLoadOptions.query = { glass: 'true' };
        header.loadFile(path.join(__dirname, '../app/header.html'), headerLoadOptions);
        header.webContents.once('did-finish-load', () => {
            const viewId = liquidGlass.addView(header.getNativeWindowHandle(), {
                cornerRadius: 12,
                tintColor: '#FF00001A', // Red tint
                opaque: false, 
            });
            if (viewId !== -1) {
                liquidGlass.unstable_setVariant(viewId, 2); 
                // liquidGlass.unstable_setScrim(viewId, 1); 
                // liquidGlass.unstable_setSubdued(viewId, 1);
            }
        });
    }
    windowPool.set('header', header);
    layoutManager = new WindowLayoutManager(windowPool);

    header.webContents.once('dom-ready', () => {
        loadAndRegisterShortcuts(movementManager);
    });

    setupIpcHandlers(movementManager);

    if (currentHeaderState === 'main') {
        createFeatureWindows(header);
    }

    header.setContentProtection(isContentProtectionOn);
    header.setVisibleOnAllWorkspaces(true, { visibleOnFullScreen: true });
    // header.loadFile(path.join(__dirname, '../app/header.html'));
    
    // Open DevTools in development
    if (!app.isPackaged) {
        header.webContents.openDevTools({ mode: 'detach' });
    }

    header.on('focus', () => {
        console.log('[WindowManager] Header gained focus');
    });

    header.on('blur', () => {
        console.log('[WindowManager] Header lost focus');
    });

    header.webContents.on('before-input-event', (event, input) => {
        if (input.type === 'mouseDown') {
            const target = input.target;
            if (target && (target.includes('input') || target.includes('apikey'))) {
                header.focus();
            }
        }
    });

    header.on('resize', updateLayout);

    // header.webContents.once('dom-ready', () => {
    //     loadAndRegisterShortcuts();
    // });

    ipcMain.handle('toggle-all-windows-visibility', toggleAllWindowsVisibility);

    ipcMain.handle('toggle-feature', async (event, featureName) => {
        if (!windowPool.get(featureName) && currentHeaderState === 'main') {
            createFeatureWindows(windowPool.get('header'));
        }

        const windowToToggle = windowPool.get(featureName);

        if (windowToToggle) {
            if (featureName === 'listen') {
                const listenService = global.listenService;
                if (listenService && listenService.isSessionActive()) {
                    console.log('[WindowManager] Listen session is active, closing it via toggle.');
                    await listenService.closeSession();
                    return;
                }
            }
            console.log(`[WindowManager] Toggling feature: ${featureName}`);
        }

        if (featureName === 'ask') {
            let askWindow = windowPool.get('ask');

            if (!askWindow || askWindow.isDestroyed()) {
                console.log('[WindowManager] Ask window not found, creating new one');
                return;
            }

            if (askWindow.isVisible()) {
                try {
                    const hasResponse = await askWindow.webContents.executeJavaScript(`
                        (() => {
                            try {
                                // PickleGlassApp의 Shadow DOM 내부로 접근
                                const pickleApp = document.querySelector('pickle-glass-app');
                                if (!pickleApp || !pickleApp.shadowRoot) {
                                    console.log('PickleGlassApp not found');
                                    return false;
                                }
                                
                                // PickleGlassApp의 shadowRoot 내부에서 ask-view 찾기
                                const askView = pickleApp.shadowRoot.querySelector('ask-view');
                                if (!askView) {
                                    console.log('AskView not found in PickleGlassApp shadow DOM');
                                    return false;
                                }
                                
                                console.log('AskView found, checking state...');
                                console.log('currentResponse:', askView.currentResponse);
                                console.log('isLoading:', askView.isLoading);
                                console.log('isStreaming:', askView.isStreaming);
                                
                                const hasContent = !!(askView.currentResponse || askView.isLoading || askView.isStreaming);
                                
                                if (!hasContent && askView.shadowRoot) {
                                    const responseContainer = askView.shadowRoot.querySelector('.response-container');
                                    if (responseContainer && !responseContainer.classList.contains('hidden')) {
                                        const textContent = responseContainer.textContent.trim();
                                        const hasActualContent = textContent && 
                                            !textContent.includes('Ask a question to see the response here') &&
                                            textContent.length > 0;
                                        console.log('Response container content check:', hasActualContent);
                                        return hasActualContent;
                                    }
                                }
                                
                                return hasContent;
                            } catch (error) {
                                console.error('Error checking AskView state:', error);
                                return false;
                            }
                        })()
                    `);

                    console.log(`[WindowManager] Ask window visible, hasResponse: ${hasResponse}`);

                    if (hasResponse) {
                        askWindow.webContents.send('toggle-text-input');
                        console.log('[WindowManager] Sent toggle-text-input command');
                    } else {
                        console.log('[WindowManager] No response found, closing window');
                        askWindow.webContents.send('window-hide-animation');

                        setTimeout(() => {
                            if (!askWindow.isDestroyed()) {
                                askWindow.hide();
                                updateLayout();
                            }
                        }, 250);
                    }
                } catch (error) {
                    console.error('[WindowManager] Error checking Ask window state:', error);
                    console.log('[WindowManager] Falling back to toggle text input');
                    askWindow.webContents.send('toggle-text-input');
                }
            } else {
                console.log('[WindowManager] Showing hidden Ask window');
                askWindow.show();
                updateLayout();
                askWindow.webContents.send('window-show-animation');
                askWindow.webContents.send('window-did-show');
            }
        } else {
            const windowToToggle = windowPool.get(featureName);

            if (windowToToggle) {
                if (windowToToggle.isDestroyed()) {
                    console.error(`Window ${featureName} is destroyed, cannot toggle`);
                    return;
                }

                if (windowToToggle.isVisible()) {
                    if (featureName === 'settings') {
                        windowToToggle.webContents.send('settings-window-hide-animation');
                    } else {
                        windowToToggle.webContents.send('window-hide-animation');
                    }

                    setTimeout(() => {
                        if (!windowToToggle.isDestroyed()) {
                            windowToToggle.hide();
                            updateLayout();
                        }
                    }, 250);
                } else {
                    try {
                        windowToToggle.show();
                        updateLayout();

                        if (featureName === 'listen') {
                            windowToToggle.webContents.send('start-listening-session');
                        }

                        windowToToggle.webContents.send('window-show-animation');
                    } catch (e) {
                        console.error('Error showing window:', e);
                    }
                }
            } else {
                console.error(`Window not found for feature: ${featureName}`);
                console.error('Available windows:', Array.from(windowPool.keys()));
            }
        }
    });

    ipcMain.handle('send-question-to-ask', (event, question) => {
        const askWindow = windowPool.get('ask');
        if (askWindow && !askWindow.isDestroyed()) {
            console.log('📨 Main process: Sending question to AskView', question);
            askWindow.webContents.send('receive-question-from-assistant', question);
            return { success: true };
        } else {
            console.error('❌ Cannot find AskView window');
            return { success: false, error: 'AskView window not found' };
        }
    });

    ipcMain.handle('adjust-window-height', (event, targetHeight) => {
        const senderWindow = BrowserWindow.fromWebContents(event.sender);
        if (senderWindow) {
            const wasResizable = senderWindow.isResizable();
            if (!wasResizable) {
                senderWindow.setResizable(true);
            }

            const currentBounds = senderWindow.getBounds();
            const minHeight = senderWindow.getMinimumSize()[1];
            const maxHeight = senderWindow.getMaximumSize()[1];
            
            let adjustedHeight;
            if (maxHeight === 0) {
                adjustedHeight = Math.max(minHeight, targetHeight);
            } else {
                adjustedHeight = Math.max(minHeight, Math.min(maxHeight, targetHeight));
            }
            
            senderWindow.setSize(currentBounds.width, adjustedHeight, false);

            if (!wasResizable) {
                senderWindow.setResizable(false);
            }

            updateLayout();
        }
    });

    ipcMain.on('session-did-close', () => {
        const listenWindow = windowPool.get('listen');
        if (listenWindow && listenWindow.isVisible()) {
            console.log('[WindowManager] Session closed, hiding listen window.');
            listenWindow.hide();
        }
    });

    // setupIpcHandlers();

    return windowPool;
}

function loadAndRegisterShortcuts(movementManager) {
    const defaultKeybinds = getDefaultKeybinds();
    const header = windowPool.get('header');
    const sendToRenderer = (channel, ...args) => {
        windowPool.forEach(win => {
            try {
                if (win && !win.isDestroyed()) {
                    win.webContents.send(channel, ...args);
                }
            } catch (e) {}
        });
    };


    if (!header) {
        return updateGlobalShortcuts(defaultKeybinds, undefined, sendToRenderer, movementManager);
    }

    header.webContents
        .executeJavaScript(`(() => localStorage.getItem('customKeybinds'))()`)
        .then(saved => (saved ? JSON.parse(saved) : {}))
        .then(savedKeybinds => {
            const keybinds = { ...defaultKeybinds, ...savedKeybinds };
            updateGlobalShortcuts(keybinds, header, sendToRenderer, movementManager);
        })
        .catch(() => updateGlobalShortcuts(defaultKeybinds, header, sendToRenderer, movementManager));
}


function setupIpcHandlers(movementManager) {
    screen.on('display-added', (event, newDisplay) => {
        console.log('[Display] New display added:', newDisplay.id);
    });

    screen.on('display-removed', (event, oldDisplay) => {
        console.log('[Display] Display removed:', oldDisplay.id);
        const header = windowPool.get('header');
        if (header && getCurrentDisplay(header).id === oldDisplay.id) {
            const primaryDisplay = screen.getPrimaryDisplay();
            movementManager.moveToDisplay(primaryDisplay.id);
        }
    });

    screen.on('display-metrics-changed', (event, display, changedMetrics) => {
        console.log('[Display] Display metrics changed:', display.id, changedMetrics);
        updateLayout();
    });

    // 1. 스트리밍 데이터 조각(chunk)을 받아서 ask 창으로 전달
    ipcMain.on('ask-response-chunk', (event, { token }) => {
        const askWindow = windowPool.get('ask');
        if (askWindow && !askWindow.isDestroyed()) {
            // renderer.js가 보낸 토큰을 AskView.js로 그대로 전달합니다.
            askWindow.webContents.send('ask-response-chunk', { token });
        }
    });

    // 2. 스트리밍 종료 신호를 받아서 ask 창으로 전달
    ipcMain.on('ask-response-stream-end', () => {
        const askWindow = windowPool.get('ask');
        if (askWindow && !askWindow.isDestroyed()) {
            askWindow.webContents.send('ask-response-stream-end');
        }
    });

    ipcMain.on('show-window', (event, args) => {
        const { name, bounds } = typeof args === 'object' && args !== null ? args : { name: args, bounds: null };
        const win = windowPool.get(name);

        if (win && !win.isDestroyed()) {
            if (settingsHideTimer) {
                clearTimeout(settingsHideTimer);
                settingsHideTimer = null;
            }

            if (name === 'settings') {
                // Adjust position based on button bounds
                const header = windowPool.get('header');
                const headerBounds = header?.getBounds() ?? { x: 0, y: 0 };
                const settingsBounds = win.getBounds();

                const disp = getCurrentDisplay(header);
                const { x: waX, y: waY, width: waW, height: waH } = disp.workArea;

                let x = Math.round(headerBounds.x + (bounds?.x ?? 0) + (bounds?.width ?? 0) / 2 - settingsBounds.width / 2);
                let y = Math.round(headerBounds.y + (bounds?.y ?? 0) + (bounds?.height ?? 0) + 31);

                x = Math.max(waX + 10, Math.min(waX + waW - settingsBounds.width - 10, x));
                y = Math.max(waY + 10, Math.min(waY + waH - settingsBounds.height - 10, y));

                win.setBounds({ x, y });
                win.__lockedByButton = true;
                console.log(`[WindowManager] Positioning settings window at (${x}, ${y}) based on button bounds.`);
            }

            win.show();
            win.moveTop();

            if (name === 'settings') {
                win.setAlwaysOnTop(true);
            }
            // updateLayout();
        }
    });

    ipcMain.on('hide-window', (event, name) => {
        const window = windowPool.get(name);
        if (window && !window.isDestroyed()) {
            if (name === 'settings') {
                if (settingsHideTimer) {
                    clearTimeout(settingsHideTimer);
                }
                settingsHideTimer = setTimeout(() => {
                    // window.setAlwaysOnTop(false);
                    // window.hide();
                    if (window && !window.isDestroyed()) {
                        window.setAlwaysOnTop(false);
                        window.hide();
                    }
                    settingsHideTimer = null;
                }, 200);
            } else {
                window.hide();
            }
            window.__lockedByButton = false;
        }
    });

    ipcMain.on('cancel-hide-window', (event, name) => {
        if (name === 'settings' && settingsHideTimer) {
            clearTimeout(settingsHideTimer);
            settingsHideTimer = null;
        }
    });

    ipcMain.handle('hide-all', () => {
        windowPool.forEach(win => {
            if (win.isFocused()) return;
            win.hide();
        });
    });

    ipcMain.handle('quit-application', () => {
        app.quit();
    });

    ipcMain.handle('is-window-visible', (event, windowName) => {
        const window = windowPool.get(windowName);
        if (window && !window.isDestroyed()) {
            return window.isVisible();
        }
        return false;
    });


    ipcMain.handle('toggle-content-protection', () => {
        isContentProtectionOn = !isContentProtectionOn;
        console.log(`[Protection] Content protection toggled to: ${isContentProtectionOn}`);
        windowPool.forEach(win => {
            if (win && !win.isDestroyed()) {
                win.setContentProtection(isContentProtectionOn);
            }
        });
        return isContentProtectionOn;
    });

    ipcMain.handle('get-content-protection-status', () => {
        return isContentProtectionOn;
    });

    ipcMain.on('header-state-changed', (event, state) => {
        console.log(`[WindowManager] Header state changed to: ${state}`);
        currentHeaderState = state;

        if (state === 'main') {
            createFeatureWindows(windowPool.get('header'));
        } else {         // 'apikey' | 'permission'
            destroyFeatureWindows();
        }

        for (const [name, win] of windowPool) {
            if (!isAllowed(name) && !win.isDestroyed()) {
                win.hide();
            }
            if (isAllowed(name) && win.isVisible()) {
                win.show();
            }
        }

        const header = windowPool.get('header');
        if (header && !header.isDestroyed()) {
            header.webContents
                .executeJavaScript(`(() => localStorage.getItem('customKeybinds'))()`)
                .then(saved => {
                    const defaultKeybinds = getDefaultKeybinds();
                    const savedKeybinds = saved ? JSON.parse(saved) : {};
                    const keybinds = { ...defaultKeybinds, ...savedKeybinds };

                    const sendToRenderer = (channel, ...args) => {
                        windowPool.forEach(win => {
                            try {
                                if (win && !win.isDestroyed()) {
                                    win.webContents.send(channel, ...args);
                                }
                            } catch (e) {}
                        });
                    };

                    updateGlobalShortcuts(keybinds, header, sendToRenderer, movementManager);
                })
                .catch(console.error);
        }
    });

    ipcMain.on('update-keybinds', (event, newKeybinds) => {
        updateGlobalShortcuts(newKeybinds);
    });

    ipcMain.handle('open-login-page', () => {
        const webUrl = process.env.pickleglass_WEB_URL || 'http://localhost:3000';
        const personalizeUrl = `${webUrl}/personalize?desktop=true`;
        shell.openExternal(personalizeUrl);
        console.log('Opening personalization page:', personalizeUrl);
    });

    setupApiKeyIPC();

    ipcMain.handle('resize-window', () => {});

    ipcMain.handle('resize-for-view', () => {});

    ipcMain.handle('resize-header-window', (event, { width, height }) => {
        const header = windowPool.get('header');
        if (header) {
            const wasResizable = header.isResizable();
            if (!wasResizable) {
                header.setResizable(true);
            }

            const bounds = header.getBounds();
            const newX = bounds.x + Math.round((bounds.width - width) / 2);

            header.setBounds({ x: newX, y: bounds.y, width, height });

            if (!wasResizable) {
                header.setResizable(false);
            }
            return { success: true };
        }
        return { success: false, error: 'Header window not found' };
    });

    ipcMain.on('header-animation-complete', (event, state) => {
        const header = windowPool.get('header');
        if (!header) return;

        if (state === 'hidden') {
            header.hide();
        } else if (state === 'visible') {
            lastVisibleWindows.forEach(name => {
                if (name === 'header') return;
                const win = windowPool.get(name);
                if (win) win.show();
            });

            setImmediate(updateLayout);
            setTimeout(updateLayout, 120);
        }
    });

    ipcMain.handle('get-header-position', () => {
        const header = windowPool.get('header');
        if (header) {
            const [x, y] = header.getPosition();
            return { x, y };
        }
        return { x: 0, y: 0 };
    });

    ipcMain.handle('move-header', (event, newX, newY) => {
        const header = windowPool.get('header');
        if (header) {
            const currentY = newY !== undefined ? newY : header.getBounds().y;
            header.setPosition(newX, currentY, false);

            updateLayout();
        }
    });

    ipcMain.handle('move-header-to', (event, newX, newY) => {
        const header = windowPool.get('header');
        if (header) {
            const targetDisplay = screen.getDisplayNearestPoint({ x: newX, y: newY });
            const { x: workAreaX, y: workAreaY, width, height } = targetDisplay.workArea;
            const headerBounds = header.getBounds();

            const clampedX = Math.max(workAreaX, Math.min(workAreaX + width - headerBounds.width, newX));
            const clampedY = Math.max(workAreaY, Math.min(workAreaY + height - headerBounds.height, newY));

            header.setPosition(clampedX, clampedY, false);

            updateLayout();
        }
    });

    ipcMain.handle('move-window-step', (event, direction) => {
        if (movementManager) {
            movementManager.moveStep(direction);
        }
    });

    ipcMain.handle('force-close-window', (event, windowName) => {
        const window = windowPool.get(windowName);
        if (window && !window.isDestroyed()) {
            console.log(`[WindowManager] Force closing window: ${windowName}`);

            window.webContents.send('window-hide-animation');

            setTimeout(() => {
                if (!window.isDestroyed()) {
                    window.hide();
                    updateLayout();
                }
            }, 250);
        }
    });

    ipcMain.handle('start-screen-capture', async () => {
        try {
            isCapturing = true;
            console.log('Starting screen capture in main process');
            return { success: true };
        } catch (error) {
            console.error('Failed to start screen capture:', error);
            return { success: false, error: error.message };
        }
    });

    ipcMain.handle('stop-screen-capture', async () => {
        try {
            isCapturing = false;
            lastScreenshot = null;
            console.log('Stopped screen capture in main process');
            return { success: true };
        } catch (error) {
            console.error('Failed to stop screen capture:', error);
            return { success: false, error: error.message };
        }
    });

    ipcMain.handle('capture-screenshot', async (event, options = {}) => {
        return captureScreenshot(options);
    });

    ipcMain.handle('get-current-screenshot', async event => {
        try {
            if (lastScreenshot && Date.now() - lastScreenshot.timestamp < 1000) {
                console.log('Returning cached screenshot');
                return {
                    success: true,
                    base64: lastScreenshot.base64,
                    width: lastScreenshot.width,
                    height: lastScreenshot.height,
                };
            }
            return {
                success: false,
                error: 'No screenshot available',
            };
        } catch (error) {
            console.error('Failed to get current screenshot:', error);
            return {
                success: false,
                error: error.message,
            };
        }
    });

    ipcMain.handle('firebase-logout', async () => {
        console.log('[WindowManager] Received request to log out.');
        
        await authService.signOut();
        await setApiKey(null);
        
        windowPool.forEach(win => {
            if (win && !win.isDestroyed()) {
                win.webContents.send('api-key-removed');
            }
        });
    });

    ipcMain.handle('check-system-permissions', async () => {
        const { systemPreferences } = require('electron');
        const permissions = {
            microphone: 'unknown',
            screen: 'unknown',
            needsSetup: true
        };

        try {
            if (process.platform === 'darwin') {
                // Check microphone permission on macOS
                const micStatus = systemPreferences.getMediaAccessStatus('microphone');
                console.log('[Permissions] Microphone status:', micStatus);
                permissions.microphone = micStatus;

                // Check screen recording permission using the system API
                const screenStatus = systemPreferences.getMediaAccessStatus('screen');
                console.log('[Permissions] Screen status:', screenStatus);
                permissions.screen = screenStatus;

                permissions.needsSetup = micStatus !== 'granted' || screenStatus !== 'granted';
            } else {
                permissions.microphone = 'granted';
                permissions.screen = 'granted';
                permissions.needsSetup = false;
            }

            console.log('[Permissions] System permissions status:', permissions);
            return permissions;
        } catch (error) {
            console.error('[Permissions] Error checking permissions:', error);
            return {
                microphone: 'unknown',
                screen: 'unknown',
                needsSetup: true,
                error: error.message
            };
        }
    });

    ipcMain.handle('request-microphone-permission', async () => {
        if (process.platform !== 'darwin') {
            return { success: true };
        }

        const { systemPreferences } = require('electron');
        try {
            const status = systemPreferences.getMediaAccessStatus('microphone');
            console.log('[Permissions] Microphone status:', status);
            if (status === 'granted') {
                return { success: true, status: 'granted' };
            }

            // Req mic permission
            const granted = await systemPreferences.askForMediaAccess('microphone');
            return { 
                success: granted, 
                status: granted ? 'granted' : 'denied'
            };
        } catch (error) {
            console.error('[Permissions] Error requesting microphone permission:', error);
            return { 
                success: false, 
                error: error.message 
            };
        }
    });

    ipcMain.handle('open-system-preferences', async (event, section) => {
        if (process.platform !== 'darwin') {
            return { success: false, error: 'Not supported on this platform' };
        }

        try {
            if (section === 'screen-recording') {
                // First trigger screen capture request to register the app in system preferences
                try {
                    console.log('[Permissions] Triggering screen capture request to register app...');
                    await desktopCapturer.getSources({ 
                        types: ['screen'], 
                        thumbnailSize: { width: 1, height: 1 } 
                    });
                    console.log('[Permissions] App registered for screen recording');
                } catch (captureError) {
                    console.log('[Permissions] Screen capture request triggered (expected to fail):', captureError.message);
                }
                
                // Then open system preferences
                // await shell.openExternal('x-apple.systempreferences:com.apple.preference.security?Privacy_ScreenCapture');
            }
            // if (section === 'microphone') {
            //     await shell.openExternal('x-apple.systempreferences:com.apple.preference.security?Privacy_Microphone');
            // }
            return { success: true };
        } catch (error) {
            console.error('[Permissions] Error opening system preferences:', error);
            return { success: false, error: error.message };
        }
    });

    ipcMain.handle('mark-permissions-completed', async () => {
        try {
            // This is a system-level setting, not user-specific.
            await systemSettingsRepository.markPermissionsAsCompleted();
            console.log('[Permissions] Marked permissions as completed');
            return { success: true };
        } catch (error) {
            console.error('[Permissions] Error marking permissions as completed:', error);
            return { success: false, error: error.message };
        }
    });

    ipcMain.handle('check-permissions-completed', async () => {
        try {
            const completed = await systemSettingsRepository.checkPermissionsCompleted();
            console.log('[Permissions] Permissions completed status:', completed);
            return completed;
        } catch (error) {
            console.error('[Permissions] Error checking permissions completed status:', error);
            return false;
        }
    });

    ipcMain.handle('close-ask-window-if-empty', async () => {
        const askWindow = windowPool.get('ask');
        if (askWindow && !askWindow.isFocused()) {
            askWindow.hide();
        }
    });
}


async function setApiKey(apiKey, provider = 'openai') {
    console.log('[WindowManager] Persisting API key and provider to DB');

    try {
        await userRepository.saveApiKey(apiKey, authService.getCurrentUserId(), provider);
        console.log('[WindowManager] API key and provider saved to SQLite');
        
        // Notify authService that the key status may have changed
        await authService.updateApiKeyStatus();

    } catch (err) {
        console.error('[WindowManager] Failed to save API key to SQLite:', err);
    }

    windowPool.forEach(win => {
        if (win && !win.isDestroyed()) {
            const js = apiKey ? `
                localStorage.setItem('openai_api_key', ${JSON.stringify(apiKey)});
                localStorage.setItem('ai_provider', ${JSON.stringify(provider)});
            ` : `
                localStorage.removeItem('openai_api_key');
                localStorage.removeItem('ai_provider');
            `;
            win.webContents.executeJavaScript(js).catch(() => {});
        }
    });
}

async function getStoredApiKey() {
    const userId = authService.getCurrentUserId();
    if (!userId) return null;
    const user = await userRepository.getById(userId);
    return user?.api_key || null;
}

async function getStoredProvider() {
    const userId = authService.getCurrentUserId();
    if (!userId) return 'openai';
    const user = await userRepository.getById(userId);
    return user?.provider || 'openai';
}

function setupApiKeyIPC() {
    const { ipcMain } = require('electron');

    // Both handlers now do the same thing: fetch the key from the source of truth.
    ipcMain.handle('get-stored-api-key', getStoredApiKey);

    ipcMain.handle('api-key-validated', async (event, data) => {
        console.log('[WindowManager] API key validation completed, saving...');
        
        // Support both old format (string) and new format (object)
        const apiKey = typeof data === 'string' ? data : data.apiKey;
        const provider = typeof data === 'string' ? 'openai' : (data.provider || 'openai');
        
        await setApiKey(apiKey, provider);

        windowPool.forEach((win, name) => {
            if (win && !win.isDestroyed()) {
                win.webContents.send('api-key-validated', { apiKey, provider });
            }
        });

        return { success: true };
    });

    ipcMain.handle('remove-api-key', async () => {
        console.log('[WindowManager] API key removal requested');
        await setApiKey(null);

        windowPool.forEach((win, name) => {
            if (win && !win.isDestroyed()) {
                win.webContents.send('api-key-removed');
            }
        });

        const settingsWindow = windowPool.get('settings');
        if (settingsWindow && settingsWindow.isVisible()) {
            settingsWindow.hide();
            console.log('[WindowManager] Settings window hidden after clearing API key.');
        }

        return { success: true };
    });
    
    ipcMain.handle('get-ai-provider', getStoredProvider);

    console.log('[WindowManager] API key related IPC handlers registered (SQLite-backed)');
}


function getDefaultKeybinds() {
    const isMac = process.platform === 'darwin';
    return {
        moveUp: isMac ? 'Cmd+Up' : 'Ctrl+Up',
        moveDown: isMac ? 'Cmd+Down' : 'Ctrl+Down',
        moveLeft: isMac ? 'Cmd+Left' : 'Ctrl+Left',
        moveRight: isMac ? 'Cmd+Right' : 'Ctrl+Right',
        toggleVisibility: isMac ? 'Cmd+\\' : 'Ctrl+\\',
        toggleClickThrough: isMac ? 'Cmd+M' : 'Ctrl+M',
        nextStep: isMac ? 'Cmd+Enter' : 'Ctrl+Enter',
        manualScreenshot: isMac ? 'Cmd+Shift+S' : 'Ctrl+Shift+S',
        previousResponse: isMac ? 'Cmd+[' : 'Ctrl+[',
        nextResponse: isMac ? 'Cmd+]' : 'Ctrl+]',
        scrollUp: isMac ? 'Cmd+Shift+Up' : 'Ctrl+Shift+Up',
        scrollDown: isMac ? 'Cmd+Shift+Down' : 'Ctrl+Shift+Down',
    };
}

function updateGlobalShortcuts(keybinds, mainWindow, sendToRenderer, movementManager) {
    console.log('Updating global shortcuts with:', keybinds);

    // Unregister all existing shortcuts
    globalShortcut.unregisterAll();

<<<<<<< HEAD
    let toggleVisibilityDebounceTimer = null;
=======
    if (movementManager) {
        movementManager.destroy();nd
    }
    movementManager = new SmoothMovementManager();
>>>>>>> a6ee8c40

    const isMac = process.platform === 'darwin';
    const modifier = isMac ? 'Cmd' : 'Ctrl';

    if (keybinds.toggleVisibility) {
        try {
            globalShortcut.register(keybinds.toggleVisibility, () => toggleAllWindowsVisibility(movementManager));
            console.log(`Registered toggleVisibility: ${keybinds.toggleVisibility}`);
        } catch (error) {
            console.error(`Failed to register toggleVisibility (${keybinds.toggleVisibility}):`, error);
        }
    }

    const displays = screen.getAllDisplays();
    if (displays.length > 1) {
        displays.forEach((display, index) => {
            const key = `${modifier}+Shift+${index + 1}`;
            try {
                globalShortcut.register(key, () => {
                    movementManager.moveToDisplay(display.id);
                });
                console.log(`Registered display switch shortcut: ${key} -> Display ${index + 1}`);
            } catch (error) {
                console.error(`Failed to register display switch ${key}:`, error);
            }
        });
    }

    if (currentHeaderState === 'apikey') {
        console.log('ApiKeyHeader is active, skipping conditional shortcuts');
        return;
    }

    const directions = [
        { key: `${modifier}+Left`, direction: 'left' },
        { key: `${modifier}+Right`, direction: 'right' },
        { key: `${modifier}+Up`, direction: 'up' },
        { key: `${modifier}+Down`, direction: 'down' },
    ];

    directions.forEach(({ key, direction }) => {
        try {
            globalShortcut.register(key, () => {
                const header = windowPool.get('header');
                if (header && header.isVisible()) {
                    movementManager.moveStep(direction);
                }
            });
            console.log(`Registered global shortcut: ${key} -> ${direction}`);
        } catch (error) {
            console.error(`Failed to register ${key}:`, error);
        }
    });

    const edgeDirections = [
        { key: `${modifier}+Shift+Left`, direction: 'left' },
        { key: `${modifier}+Shift+Right`, direction: 'right' },
        { key: `${modifier}+Shift+Up`, direction: 'up' },
        { key: `${modifier}+Shift+Down`, direction: 'down' },
    ];

    edgeDirections.forEach(({ key, direction }) => {
        try {
            globalShortcut.register(key, () => {
                const header = windowPool.get('header');
                if (header && header.isVisible()) {
                    movementManager.moveToEdge(direction);
                }
            });
            console.log(`Registered global shortcut: ${key} -> edge ${direction}`);
        } catch (error) {
            console.error(`Failed to register ${key}:`, error);
        }
    });

    if (keybinds.toggleClickThrough) {
        try {
            globalShortcut.register(keybinds.toggleClickThrough, () => {
                mouseEventsIgnored = !mouseEventsIgnored;
                if (mouseEventsIgnored) {
                    mainWindow.setIgnoreMouseEvents(true, { forward: true });
                    console.log('Mouse events ignored');
                } else {
                    mainWindow.setIgnoreMouseEvents(false);
                    console.log('Mouse events enabled');
                }
                mainWindow.webContents.send('click-through-toggled', mouseEventsIgnored);
            });
            console.log(`Registered toggleClickThrough: ${keybinds.toggleClickThrough}`);
        } catch (error) {
            console.error(`Failed to register toggleClickThrough (${keybinds.toggleClickThrough}):`, error);
        }
    }

    if (keybinds.nextStep) {
        try {
            globalShortcut.register(keybinds.nextStep, () => {
                console.log('⌘/Ctrl+Enter Ask shortcut triggered');

                const askWindow = windowPool.get('ask');
                if (!askWindow || askWindow.isDestroyed()) {
                    console.error('Ask window not found or destroyed');
                    return;
                }

                if (askWindow.isVisible()) {
                    askWindow.webContents.send('ask-global-send');
                } else {
                    try {
                        askWindow.show();

                        const header = windowPool.get('header');
                        if (header) {
                            const currentHeaderPosition = header.getBounds();
                            updateLayout();
                            header.setPosition(currentHeaderPosition.x, currentHeaderPosition.y, false);
                        }

                        askWindow.webContents.send('window-show-animation');
                    } catch (e) {
                        console.error('Error showing Ask window:', e);
                    }
                }
            });
            console.log(`Registered Ask shortcut (nextStep): ${keybinds.nextStep}`);
        } catch (error) {
            console.error(`Failed to register Ask shortcut (${keybinds.nextStep}):`, error);
        }
    }

    if (keybinds.manualScreenshot) {
        try {
            globalShortcut.register(keybinds.manualScreenshot, () => {
                console.log('Manual screenshot shortcut triggered');
                mainWindow.webContents.executeJavaScript(`
                    if (window.captureManualScreenshot) {
                        window.captureManualScreenshot();
                    } else {
                        console.log('Manual screenshot function not available');
                    }
                `);
            });
            console.log(`Registered manualScreenshot: ${keybinds.manualScreenshot}`);
        } catch (error) {
            console.error(`Failed to register manualScreenshot (${keybinds.manualScreenshot}):`, error);
        }
    }

    if (keybinds.previousResponse) {
        try {
            globalShortcut.register(keybinds.previousResponse, () => {
                console.log('Previous response shortcut triggered');
                sendToRenderer('navigate-previous-response');
            });
            console.log(`Registered previousResponse: ${keybinds.previousResponse}`);
        } catch (error) {
            console.error(`Failed to register previousResponse (${keybinds.previousResponse}):`, error);
        }
    }

    if (keybinds.nextResponse) {
        try {
            globalShortcut.register(keybinds.nextResponse, () => {
                console.log('Next response shortcut triggered');
                sendToRenderer('navigate-next-response');
            });
            console.log(`Registered nextResponse: ${keybinds.nextResponse}`);
        } catch (error) {
            console.error(`Failed to register nextResponse (${keybinds.nextResponse}):`, error);
        }
    }

    if (keybinds.scrollUp) {
        try {
            globalShortcut.register(keybinds.scrollUp, () => {
                console.log('Scroll up shortcut triggered');
                sendToRenderer('scroll-response-up');
            });
            console.log(`Registered scrollUp: ${keybinds.scrollUp}`);
        } catch (error) {
            console.error(`Failed to register scrollUp (${keybinds.scrollUp}):`, error);
        }
    }

    if (keybinds.scrollDown) {
        try {
            globalShortcut.register(keybinds.scrollDown, () => {
                console.log('Scroll down shortcut triggered');
                sendToRenderer('scroll-response-down');
            });
            console.log(`Registered scrollDown: ${keybinds.scrollDown}`);
        } catch (error) {
            console.error(`Failed to register scrollDown (${keybinds.scrollDown}):`, error);
        }
    }
}

<<<<<<< HEAD
=======
function setupWindowIpcHandlers(mainWindow, sendToRenderer, openaiSessionRef) {
    ipcMain.handle('resize-window', async (event, args) => {
        try {
            const { isMainViewVisible, view } = args;
            let targetHeight = HEADER_HEIGHT;
            let targetWidth = DEFAULT_WINDOW_WIDTH;

            if (isMainViewVisible) {
                const viewHeights = {
                    listen: 400,
                    settings: 600,
                    help: 550,
                    history: 550,
                    setup: 200,
                };
                targetHeight = viewHeights[view] || 400;
            }

            const [currentWidth, currentHeight] = mainWindow.getSize();
            if (currentWidth !== targetWidth || currentHeight !== targetHeight) {
                console.log('Window resize requested but disabled for manual resize prevention');
            }
        } catch (error) {
            console.error('Error resizing window:', error);
        }
    });

    ipcMain.handle('toggle-window-visibility', async event => {
        if (mainWindow.isVisible()) {
            mainWindow.hide();
        } else {
            mainWindow.show();
        }
    });

    ipcMain.handle('quit-application', async () => {
        app.quit();
    });

    // Keep other essential IPC handlers
    // ... other handlers like open-external, etc. can be added from the old file if needed
}
>>>>>>> a6ee8c40

async function captureScreenshot(options = {}) {
    if (process.platform === 'darwin') {
        try {
            const tempPath = path.join(os.tmpdir(), `screenshot-${Date.now()}.jpg`);

            await execFile('screencapture', ['-x', '-t', 'jpg', tempPath]);

            const imageBuffer = await fs.promises.readFile(tempPath);
            await fs.promises.unlink(tempPath);

            const resizedBuffer = await sharp(imageBuffer)
                // .resize({ height: 1080 })
                .resize({ height: 384 })
                .jpeg({ quality: 80 })
                .toBuffer();

            const base64 = resizedBuffer.toString('base64');
            const metadata = await sharp(resizedBuffer).metadata();

            lastScreenshot = {
                base64,
                width: metadata.width,
                height: metadata.height,
                timestamp: Date.now(),
            };

            return { success: true, base64, width: metadata.width, height: metadata.height };
        } catch (error) {
            console.error('Failed to capture and resize screenshot:', error);
            return { success: false, error: error.message };
        }
    }

    try {
        const sources = await desktopCapturer.getSources({
            types: ['screen'],
            thumbnailSize: {
                width: 1920,
                height: 1080,
            },
        });

        if (sources.length === 0) {
            throw new Error('No screen sources available');
        }
        const source = sources[0];
        const buffer = source.thumbnail.toJPEG(70);
        const base64 = buffer.toString('base64');
        const size = source.thumbnail.getSize();

        return {
            success: true,
            base64,
            width: size.width,
            height: size.height,
        };
    } catch (error) {
        console.error('Failed to capture screenshot using desktopCapturer:', error);
        return {
            success: false,
            error: error.message,
        };
    }
}

module.exports = {
    createWindows,
    windowPool,
    fixedYPosition,
    setApiKey,
    getStoredApiKey,
    getStoredProvider,
    captureScreenshot,
};<|MERGE_RESOLUTION|>--- conflicted
+++ resolved
@@ -13,14 +13,18 @@
 const userRepository = require('../common/repositories/user');
 const fetch = require('node-fetch');
 
+
+/* ────────────────[ GLASS BYPASS ]─────────────── */
 const isLiquidGlassSupported = () => {
     if (process.platform !== 'darwin') {
         return false;
     }
     const majorVersion = parseInt(os.release().split('.')[0], 10);
-    return majorVersion >= 26; // macOS 26+ (Darwin 25+)
+    // return majorVersion >= 25; // macOS 26+ (Darwin 25+)
+    return majorVersion >= 26; // See you soon!
 };
 const shouldUseLiquidGlass = isLiquidGlassSupported();
+/* ────────────────[ GLASS BYPASS ]─────────────── */
 
 let isContentProtectionOn = true;
 let currentDisplayId = null;
@@ -139,12 +143,11 @@
     windowPool.set('ask', ask);
 
     // settings
-    const settings = new BrowserWindow({ ...commonChildOptions, width:240, maxHeight:350, parent:undefined });
+    const settings = new BrowserWindow({ ...commonChildOptions, width:240, maxHeight:400, parent:undefined });
     settings.setContentProtection(isContentProtectionOn);
     settings.setVisibleOnAllWorkspaces(true,{visibleOnFullScreen:true});
-<<<<<<< HEAD
     settings.setWindowButtonVisibility(false);
-    const settingsLoadOptions = { query: { view: 'customize' } };
+    const settingsLoadOptions = { query: { view: 'settings' } };
     if (!shouldUseLiquidGlass) {
         settings.loadFile(path.join(__dirname,'../app/content.html'), settingsLoadOptions)
             .catch(console.error);
@@ -167,11 +170,6 @@
         });
     }
     windowPool.set('settings', settings);   
-=======
-    settings.loadFile(path.join(__dirname,'../app/content.html'),{query:{view:'settings'}})
-    .catch(console.error);
-    windowPool.set('settings', settings);
->>>>>>> a6ee8c40
 }
 
 function destroyFeatureWindows() {
@@ -1212,14 +1210,7 @@
     // Unregister all existing shortcuts
     globalShortcut.unregisterAll();
 
-<<<<<<< HEAD
     let toggleVisibilityDebounceTimer = null;
-=======
-    if (movementManager) {
-        movementManager.destroy();nd
-    }
-    movementManager = new SmoothMovementManager();
->>>>>>> a6ee8c40
 
     const isMac = process.platform === 'darwin';
     const modifier = isMac ? 'Cmd' : 'Ctrl';
@@ -1417,51 +1408,6 @@
     }
 }
 
-<<<<<<< HEAD
-=======
-function setupWindowIpcHandlers(mainWindow, sendToRenderer, openaiSessionRef) {
-    ipcMain.handle('resize-window', async (event, args) => {
-        try {
-            const { isMainViewVisible, view } = args;
-            let targetHeight = HEADER_HEIGHT;
-            let targetWidth = DEFAULT_WINDOW_WIDTH;
-
-            if (isMainViewVisible) {
-                const viewHeights = {
-                    listen: 400,
-                    settings: 600,
-                    help: 550,
-                    history: 550,
-                    setup: 200,
-                };
-                targetHeight = viewHeights[view] || 400;
-            }
-
-            const [currentWidth, currentHeight] = mainWindow.getSize();
-            if (currentWidth !== targetWidth || currentHeight !== targetHeight) {
-                console.log('Window resize requested but disabled for manual resize prevention');
-            }
-        } catch (error) {
-            console.error('Error resizing window:', error);
-        }
-    });
-
-    ipcMain.handle('toggle-window-visibility', async event => {
-        if (mainWindow.isVisible()) {
-            mainWindow.hide();
-        } else {
-            mainWindow.show();
-        }
-    });
-
-    ipcMain.handle('quit-application', async () => {
-        app.quit();
-    });
-
-    // Keep other essential IPC handlers
-    // ... other handlers like open-external, etc. can be added from the old file if needed
-}
->>>>>>> a6ee8c40
 
 async function captureScreenshot(options = {}) {
     if (process.platform === 'darwin') {
